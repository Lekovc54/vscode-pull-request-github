{
  "name": "vscode-pull-request-github",
  "displayName": "GitHub Pull Requests",
  "description": "Pull Request Provider for GitHub",
  "icon": "resources/icons/github_logo.png",
  "repository": {
    "type": "git",
    "url": "https://github.com/Microsoft/vscode-pull-request-github"
  },
  "bugs": {
    "url": "https://github.com/Microsoft/vscode-pull-request-github/issues"
  },
  "enableProposedApi": true,
  "preview": true,
  "version": "0.2.3",
  "publisher": "GitHub",
  "engines": {
    "vscode": "^1.28.0"
  },
  "categories": [
    "Other"
  ],
  "activationEvents": [
    "*"
  ],
  "extensionDependencies": [
    "vscode.git"
  ],
  "main": "./media/extension",
  "contributes": {
    "configuration": {
      "type": "object",
      "title": "GitHub Pull Requests",
      "properties": {
        "githubPullRequests.telemetry.enabled": {
          "type": "boolean",
          "default": true,
          "description": "Enable usage data and errors to be sent to a GitHub online service"
        },
        "githubPullRequests.hosts": {
          "type": "array",
          "default": [],
          "description": "List of host credentials. For example, \"github.hosts\": [ { \"host\": \"https://github.com\", \"token\": \"GITHUB TOKEN\" } ]",
          "items": {
            "type": "object",
            "properties": {
              "host": {
                "type": "string",
                "description": "The host name of the GitHub server (for eg., 'https://github.com')"
              },
              "username": {
                "type": "string",
                "description": "The username to access GitHub (optional)"
              },
              "token": {
                "type": "string",
                "description": "GitHub access token with the following scopes: read:user, user:email, repo, write:discussion"
              }
            }
          }
        },
        "telemetry.optout": {
          "type": "boolean",
          "default": false,
          "deprecationMessage": "The setting `telemetry.optout` has been deprecated in favor of `githubPullRequests.telemetry.enabled`.",
          "description": "Disable usage data and errors to be sent to a GitHub online service"
        },
        "github.hosts": {
          "type": "array",
          "default": [],
          "deprecationMessage": "The setting `github.hosts` has been deprecated in favor of `githubPullRequests.hosts`.",
          "description": "List of host credentials. For example, \"github.hosts\": [ { \"host\": \"https://github.com\", \"token\": \"GITHUB TOKEN\" } ]",
          "items": {
            "type": "object",
            "properties": {
              "host": {
                "type": "string",
                "description": "The host name of the GitHub server (for eg., 'https://github.com')"
              },
              "username": {
                "type": "string",
                "description": "The username to access GitHub (optional)"
              },
              "token": {
                "type": "string",
                "description": "GitHub access token with the following scopes: read:user, user:email, repo, write:discussion"
              }
            }
          }
        }
      }
    },
    "views": {
      "scm": [
        {
          "id": "pr",
          "name": "GitHub Pull Requests",
          "when": "config.git.enabled && github:hasGitHubRemotes && workspaceFolderCount != 0"
        },
        {
          "id": "prStatus",
          "name": "Changes In Pull Request",
          "when": "config.git.enabled && github:hasGitHubRemotes && github:inReviewMode"
        }
      ]
    },
    "commands": [
      {
        "command": "auth.inputTokenCallback",
        "title": "Manually Provide Authentication Response",
        "category": "GitHub Pull Requests"
      },
      {
<<<<<<< HEAD
        "command": "pr.create",
        "title": "Create Pull Request",
=======
        "command": "auth.signout",
        "title": "Sign out of GitHub",
>>>>>>> 54daed9b
        "category": "GitHub Pull Requests"
      },
      {
        "command": "pr.pick",
        "title": "Checkout Pull Request",
        "category": "GitHub Pull Requests"
      },
      {
        "command": "pr.merge",
        "title": "Merge Pull Request",
        "category": "GitHub Pull Requests"
      },
      {
        "command": "pr.close",
        "title": "Close Pull Request",
        "category": "GitHub Pull Requests"
      },
      {
        "command": "pr.openPullRequestInGitHub",
        "title": "Open Pull Request in GitHub",
        "category": "GitHub Pull Requests"
      },
      {
        "command": "pr.refreshPullRequest",
        "title": "Refresh Pull Request",
        "category": "GitHub Pull Requests"
      },
      {
        "command": "pr.openFileInGitHub",
        "title": "Open File in GitHub",
        "category": "GitHub Pull Requests"
      },
      {
        "command": "pr.openDiffView",
        "title": "Open Diff View",
        "category": "GitHub Pull Requests"
      },
      {
        "command": "pr.openDescription",
        "title": "View Pull Request Description",
        "category": "GitHub Pull Requests",
        "when": "github:inReviewMode"
      },
      {
        "command": "review.openFile",
        "title": "Open File",
        "icon": {
          "light": "resources/icons/light/open-file.svg",
          "dark": "resources/icons/dark/open-file.svg"
        }
      },
      {
        "command": "pr.refreshList",
        "title": "Refresh Pull Requests List",
        "icon": {
          "dark": "resources/icons/dark/refresh.svg",
          "light": "resources/icons/light/refresh.svg"
        },
        "category": "GitHub Pull Requests"
      },
      {
        "command": "pr.refreshChanges",
        "title": "Refresh",
        "icon": {
          "dark": "resources/icons/dark/refresh.svg",
          "light": "resources/icons/light/refresh.svg"
        },
        "category": "GitHub Pull Requests"
      },
      {
        "command": "pr.deleteLocalBranch",
        "title": "Delete Local Branch",
        "category": "GitHub Pull Requests"
      },
      {
        "command": "pr.signin",
        "title": "Sign in to GitHub",
        "category": "GitHub Pull Requests"
      },
      {
        "command": "pr.signinAndRefreshList",
        "title": "Sign in and Refresh",
        "category": "GitHub Pull Requests"
      }
    ],
    "menus": {
      "commandPalette": [
        {
          "command": "pr.pick",
          "when": "false"
        },
        {
          "command": "review.openFile",
          "when": "false"
        },
        {
          "command": "pr.close",
          "when": "config.git.enabled && github:inReviewMode"
        },
        {
          "command": "pr.create",
          "when": "config.git.enabled && !github.inReviewMode"
        },
        {
          "command": "pr.merge",
          "when": "config.git.enabled && github:inReviewMode"
        },
        {
          "command": "pr.openPullRequestInGitHub",
          "when": "config.git.enabled && github:inReviewMode"
        },
        {
          "command": "pr.openFileInGitHub",
          "when": "false"
        },
        {
          "command": "pr.refreshPullRequest",
          "when": "false"
        },
        {
          "command": "pr.deleteLocalBranch",
          "when": "false"
        },
        {
          "command": "pr.openDiffView",
          "when": "false"
        },
        {
          "command": "pr.openDescription",
          "when": "config.git.enabled && github:inReviewMode"
        },
        {
          "command": "pr.refreshList",
          "when": "config.git.enabled && github:hasGitHubRemotes"
        },
        {
          "command": "pr.refreshChanges",
          "when": "false"
        },
        {
          "command": "pr.signin",
          "when": "config.git.enabled && github:hasGitHubRemotes"
        },
        {
          "command": "pr.signinAndRefreshList",
          "when": "false"
        }
      ],
      "view/title": [
        {
          "command": "pr.refreshList",
          "when": "view == pr",
          "group": "navigation"
        },
        {
          "command": "pr.refreshChanges",
          "when": "view == prStatus",
          "group": "navigation"
        }
      ],
      "view/item/context": [
        {
          "command": "pr.pick",
          "when": "view == pr && viewItem =~ /pullrequest(:local)?:nonactive|description/",
          "group": "pullrequest@1"
        },
        {
          "command": "pr.refreshPullRequest",
          "when": "view == pr && viewItem =~ /pullrequest|description/",
          "group": "pullrequest@2"
        },
        {
          "command": "pr.openPullRequestInGitHub",
          "when": "view == pr && viewItem =~ /pullrequest|description/",
          "group": "pullrequest@3"
        },
        {
          "command": "pr.deleteLocalBranch",
          "when": "view == pr && viewItem =~ /pullrequest:local:nonactive/",
          "group": "pullrequest@4"
        },
        {
          "command": "pr.openFileInGitHub",
          "when": "view =~ /(pr|prStatus)/ && viewItem == filechange"
        }
      ],
      "editor/title": [
        {
          "command": "review.openFile",
          "group": "navigation",
          "when": "resourceScheme =~ /^review$/"
        }
      ]
    }
  },
  "scripts": {
    "vscode:prepublish": "webpack --env.production",
    "postinstall": "node ./node_modules/vscode/bin/install",
    "compile": "tsc -p ./",
    "watch": "webpack --watch --env.development",
    "test": "tsc -p ./ && node ./node_modules/vscode/bin/test"
  },
  "devDependencies": {
    "@types/chai": "^4.1.4",
    "@types/debounce": "^3.0.0",
    "@types/keytar": "^4.0.1",
    "@types/lodash": "^4.14.106",
    "@types/markdown-it": "^0.0.5",
    "@types/mocha": "^5.2.2",
    "@types/node": "*",
    "@types/webpack": "^4.4.10",
    "@types/ws": "^5.1.2",
    "css-loader": "^0.28.11",
    "del": "^3.0.0",
    "gulp": "3.9.1",
    "gulp-mocha": "^6.0.0",
    "gulp-typescript": "^5.0.0-alpha.2",
    "gulp-util": "^3.0.8",
    "mocha": "^5.2.0",
    "style-loader": "^0.21.0",
    "svg-inline-loader": "^0.8.0",
    "ts-loader": "^4.0.1",
    "tslint": "^5.11.0",
    "tslint-webpack-plugin": "^1.2.2",
    "typescript": "^2.1.4",
    "webpack": "^4.1.0",
    "webpack-cli": "^2.0.10"
  },
  "dependencies": {
    "@octokit/rest": "^15.15.1",
    "axios": "^0.18.0",
    "debounce": "^1.2.0",
    "es6-promise": "^4.2.5",
    "git-credential-node": "^1.1.0",
    "iconv-lite": "0.4.23",
    "markdown-it": "^8.4.0",
    "markdown-it-checkbox": "^1.1.0",
    "markdown-it-sanitizer": "github:rebornix/markdown-it-sanitizer#10d930d08236ef4609ad10a6087745461d91cc7c",
    "moment": "^2.22.1",
    "node-emoji": "^1.8.1",
    "node-fetch": "^2.1.1",
    "ssh-config": "^1.1.3",
    "telemetry-github": "https://github.com/shana/telemetry/releases/download/0.3.2/telemetry-github-v0.3.2.tgz",
    "tunnel": "0.0.6",
    "vscode": "^1.1.18",
    "ws": "^6.0.0"
  },
  "optionalDependencies": {
    "spawn-sync": "^2.0.0"
  },
  "license": "MIT"
}<|MERGE_RESOLUTION|>--- conflicted
+++ resolved
@@ -111,13 +111,13 @@
         "category": "GitHub Pull Requests"
       },
       {
-<<<<<<< HEAD
         "command": "pr.create",
         "title": "Create Pull Request",
-=======
+        "category": "GitHub Pull Requests"
+      },
+      {
         "command": "auth.signout",
         "title": "Sign out of GitHub",
->>>>>>> 54daed9b
         "category": "GitHub Pull Requests"
       },
       {
