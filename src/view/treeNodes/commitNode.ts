/*---------------------------------------------------------------------------------------------
 *  Copyright (c) Microsoft Corporation. All rights reserved.
 *  Licensed under the MIT License. See License.txt in the project root for license information.
 *--------------------------------------------------------------------------------------------*/

import * as vscode from 'vscode';
import * as path from 'path';
import { PullsListCommitsResponseItem } from '@octokit/rest';
import { TreeNode } from './treeNode';
import { GitFileChangeNode } from './fileChangeNode';
import { toReviewUri } from '../../common/uri';
import { getGitChangeType } from '../../common/diffHunk';
import { IComment } from '../../common/comment';
import { PullRequestManager } from '../../github/pullRequestManager';
import { PullRequestModel } from '../../github/pullRequestModel';

export class CommitNode extends TreeNode implements vscode.TreeItem {
	public label: string;
	public sha: string;
	public collapsibleState: vscode.TreeItemCollapsibleState;
	public iconPath: vscode.Uri | undefined;
	public contextValue?: string;

	constructor(
		public parent: TreeNode | vscode.TreeView<TreeNode>,
		private readonly pullRequestManager: PullRequestManager,
		private readonly pullRequest: PullRequestModel,
<<<<<<< HEAD
		private readonly commit: PullRequestsGetCommitsResponseItem,
		private readonly comments: IComment[]
=======
		private readonly commit: PullsListCommitsResponseItem,
		private readonly comments: Comment[]
>>>>>>> cdca3ff3
	) {
		super();
		this.label = commit.commit.message;
		this.sha = commit.sha;
		this.collapsibleState = vscode.TreeItemCollapsibleState.Collapsed;
		let userIconUri: vscode.Uri | undefined;
		try {
			if (commit.author && commit.author.avatar_url) {
				userIconUri = vscode.Uri.parse(`${commit.author.avatar_url}&s=${64}`);
			}
		} catch (_) {
			// no-op
		}

		this.iconPath = userIconUri;
		this.contextValue = 'commit';
	}

	getTreeItem(): vscode.TreeItem {
		return this;
	}

	async getChildren(): Promise<TreeNode[]> {
		const fileChanges = await this.pullRequestManager.getCommitChangedFiles(this.pullRequest, this.commit);

		const fileChangeNodes = fileChanges.map(change => {
			const matchingComments = this.comments.filter(comment => comment.path === change.filename && comment.originalCommitId === this.commit.sha);
			const fileName = change.filename;
			const uri = vscode.Uri.parse(path.join(`commit~${this.commit.sha.substr(0, 8)}`, fileName));
			const fileChangeNode = new GitFileChangeNode(
				this,
				this.pullRequest,
				getGitChangeType(change.status),
				fileName,
				undefined,
				toReviewUri(uri, fileName, undefined, this.commit.sha, true, { base: false }),
				toReviewUri(uri, fileName, undefined, this.commit.sha, true, { base: true }),
				false,
				[],
				matchingComments,
				this.commit.sha
			);

			fileChangeNode.command = {
				title: 'View Changes',
				command: 'pr.viewChanges',
				arguments: [
					fileChangeNode
				]
			};

			return fileChangeNode;
		});

		return Promise.resolve(fileChangeNodes);
	}

}<|MERGE_RESOLUTION|>--- conflicted
+++ resolved
@@ -25,13 +25,8 @@
 		public parent: TreeNode | vscode.TreeView<TreeNode>,
 		private readonly pullRequestManager: PullRequestManager,
 		private readonly pullRequest: PullRequestModel,
-<<<<<<< HEAD
-		private readonly commit: PullRequestsGetCommitsResponseItem,
+		private readonly commit: PullsListCommitsResponseItem,
 		private readonly comments: IComment[]
-=======
-		private readonly commit: PullsListCommitsResponseItem,
-		private readonly comments: Comment[]
->>>>>>> cdca3ff3
 	) {
 		super();
 		this.label = commit.commit.message;
